--- conflicted
+++ resolved
@@ -5,15 +5,10 @@
         <link rel="icon" type="image/svg+xml" href="./vite.svg" />
         <meta name="viewport" content="width=device-width, initial-scale=1.0" />
         <title>Vite + Vue + TS</title>
-<<<<<<< HEAD
-      <script type="module" crossorigin src="./assets/index.d1af3505.js"></script>
-=======
-      <script type="module" crossorigin src="./assets/index.2c2a90d3.js"></script>
->>>>>>> bf671ac5
-      <link rel="stylesheet" href="./assets/index.ea705098.css">
+        <script type="module" crossorigin src="./assets/index.d1af3505.js"></script>
+        <link rel="stylesheet" href="./assets/index.ea705098.css" />
     </head>
     <body>
         <div id="app"></div>
-        
     </body>
 </html>